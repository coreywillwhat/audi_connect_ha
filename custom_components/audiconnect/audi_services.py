import json
import uuid
import base64
import os
import re
import logging
from datetime import timedelta, datetime

from .audi_models import (
    TripDataResponse,
    CurrentVehicleDataResponse,
    VehicleDataResponse,
    VehiclesResponse,
)
from .audi_api import AudiAPI
from .util import to_byte_array, get_attr
from .const import DOMAIN

from hashlib import sha256, sha512
import hmac
import asyncio

from urllib.parse import urlparse, parse_qs, urlencode

import requests
from bs4 import BeautifulSoup
from requests import RequestException

from typing import Dict


MAX_RESPONSE_ATTEMPTS = 10
REQUEST_STATUS_SLEEP = 10

SUCCEEDED = "succeeded"
FAILED = "failed"
REQUEST_SUCCESSFUL = "request_successful"
REQUEST_FAILED = "request_failed"

_LOGGER = logging.getLogger(__name__)


class BrowserLoginResponse:
    def __init__(self, response: requests.Response, url: str):
        self.response = response  # type: requests.Response
        self.url = url  # type : str

    def get_location(self) -> str:
        """
        Returns the location the previous request redirected to
        """
        location = self.response.headers["Location"]
        if location.startswith("/"):
            # Relative URL
            return BrowserLoginResponse.to_absolute(self.url, location)
        return location

    @classmethod
    def to_absolute(cls, absolute_url, relative_url) -> str:
        """
        Converts a relative url to an absolute url
        :param absolute_url: Absolute url used as baseline
        :param relative_url: Relative url (must start with /)
        :return: New absolute url
        """
        url_parts = urlparse(absolute_url)
        return url_parts.scheme + "://" + url_parts.netloc + relative_url


class AudiService:
    def __init__(self, api: AudiAPI, country: str, spin: str):
        self._api = api
        self._country = country
        self._language = None
        self._type = "Audi"
        self._spin = spin
        self._homeRegion = {}
        self._homeRegionSetter = {}
        self.mbbOAuthBaseURL = None
        self.mbboauthToken = None
        self.xclientId = None
        self._tokenEndpoint = ""
        self._bearer_token_json = None
        self._client_id = ""
        self._authorizationServerBaseURLLive = ""

        if self._country is None:
            self._country = "DE"

    def get_hidden_html_input_form_data(self, response, form_data: Dict[str, str]):
        # Now parse the html body and extract the target url, csrf token and other required parameters
        html = BeautifulSoup(response, "html.parser")
        form_tag = html.find("form")

        form_inputs = html.find_all("input", attrs={"type": "hidden"})
        for form_input in form_inputs:
            name = form_input.get("name")
            form_data[name] = form_input.get("value")

        return form_data

    def get_post_url(self, response, url):
        # Now parse the html body and extract the target url, csrf token and other required parameters
        html = BeautifulSoup(response, "html.parser")
        form_tag = html.find("form")

        # Extract the target url
        action = form_tag.get("action")
        if action.startswith("http"):
            # Absolute url
            username_post_url = action
        elif action.startswith("/"):
            # Relative to domain
            username_post_url = BrowserLoginResponse.to_absolute(url, action)
        else:
            raise RequestException("Unknown form action: " + action)
        return username_post_url

    async def login(self, user: str, password: str, persist_token: bool = True):
        await self.login_request(user, password)

    async def refresh_vehicle_data(self, vin: str):
        res = await self.request_current_vehicle_data(vin.upper())
        request_id = res.request_id

        checkUrl = "{homeRegion}/fs-car/bs/vsr/v1/{type}/{country}/vehicles/{vin}/requests/{requestId}/jobstatus".format(
            homeRegion=await self._get_home_region(vin.upper()),
            type=self._type,
            country=self._country,
            vin=vin.upper(),
            requestId=request_id,
        )

        await self.check_request_succeeded(
            checkUrl,
            "refresh vehicle data",
            REQUEST_SUCCESSFUL,
            REQUEST_FAILED,
            "requestStatusResponse.status",
        )

    async def request_current_vehicle_data(self, vin: str):
        self._api.use_token(self.vwToken)
        data = await self._api.post(
            "{homeRegion}/fs-car/bs/vsr/v1/{type}/{country}/vehicles/{vin}/requests".format(
                homeRegion=await self._get_home_region(vin.upper()),
                type=self._type,
                country=self._country,
                vin=vin.upper(),
            )
        )
        return CurrentVehicleDataResponse(data)

    async def get_preheater(self, vin: str):
        self._api.use_token(self.vwToken)
        return await self._api.get(
            "{homeRegion}/fs-car/bs/rs/v1/{type}/{country}/vehicles/{vin}/status".format(
                homeRegion=await self._get_home_region(vin.upper()),
                type=self._type,
                country=self._country,
                vin=vin.upper(),
            )
        )

<<<<<<< HEAD
    async def get_preheater(self, vin: str):
        self._api.use_token(self.vwToken)
        return await self._api.get(
            "{homeRegion}/fs-car/bs/rs/v1/{type}/{country}/vehicles/{vin}/status".format(
                homeRegion=await self._get_home_region(vin.upper()),
                type=self._type,
                country=self._country,
                vin=vin.upper(),
            )
        )

=======
>>>>>>> 06b3a58e
    async def get_stored_vehicle_data(self, vin: str):
        JOBS2QUERY = {
            "access",
            "activeVentilation",
            "auxiliaryHeating",
            "batteryChargingCare",
            "batterySupport",
            "charging",
            "chargingProfiles",
            "chargingTimers",
            "climatisation",
            "climatisationTimers",
            "departureProfiles",
            "departureTimers",
            "fuelStatus",
            "honkAndFlash",
            "hybridCarAuxiliaryHeating",
            "lvBattery",
            "measurements",
            "oilLevel",
            "readiness",
            # "userCapabilities",
            "vehicleHealthInspection",
            "vehicleHealthWarnings",
            "vehicleLights",
        }
        self._api.use_token(self._bearer_token_json)
        data = await self._api.get(
            "https://emea.bff.cariad.digital/vehicle/v1/vehicles/{vin}/selectivestatus?jobs={jobs}".format(
                vin=vin.upper(), jobs=",".join(JOBS2QUERY)
            )
        )
        _LOGGER.debug(f"{DOMAIN} - Car Data: {data}")
        return VehicleDataResponse(data)

    async def get_charger(self, vin: str):
        self._api.use_token(self.vwToken)
        return await self._api.get(
            "{homeRegion}/fs-car/bs/batterycharge/v1/{type}/{country}/vehicles/{vin}/charger".format(
                homeRegion=await self._get_home_region(vin.upper()),
                type=self._type,
                country=self._country,
                vin=vin.upper(),
            )
        )

    async def get_climater(self, vin: str):
        self._api.use_token(self.vwToken)
        return await self._api.get(
            "{homeRegion}/fs-car/bs/climatisation/v1/{type}/{country}/vehicles/{vin}/climater".format(
                homeRegion=await self._get_home_region(vin.upper()),
                type=self._type,
                country=self._country,
                vin=vin.upper(),
            )
        )

    async def get_stored_position(self, vin: str):
        self._api.use_token(self._bearer_token_json)
        return await self._api.get(
            "https://emea.bff.cariad.digital/vehicle/v1/vehicles/{vin}/parkingposition".format(
                vin=vin.upper(),
            )
        )

    async def get_operations_list(self, vin: str):
        self._api.use_token(self.vwToken)
        return await self._api.get(
            "https://mal-1a.prd.ece.vwg-connect.com/api/rolesrights/operationlist/v3/vehicles/"
            + vin.upper()
        )

    async def get_timer(self, vin: str):
        self._api.use_token(self.vwToken)
        return await self._api.get(
            "{homeRegion}/fs-car/bs/departuretimer/v1/{type}/{country}/vehicles/{vin}/timer".format(
                homeRegion=await self._get_home_region(vin.upper()),
                type=self._type,
                country=self._country,
                vin=vin.upper(),
            )
        )

    async def get_vehicles(self):
        self._api.use_token(self.vwToken)
        return await self._api.get(
            "https://msg.volkswagen.de/fs-car/usermanagement/users/v1/{type}/{country}/vehicles".format(
                type=self._type, country=self._country
            )
        )

    async def get_vehicle_information(self):
        headers = {
            "Accept": "application/json",
            "Accept-Charset": "utf-8",
            "X-App-Name": "myAudi",
            "X-App-Version": AudiAPI.HDR_XAPP_VERSION,
            "Accept-Language": "{l}-{c}".format(
                l=self._language, c=self._country.upper()
            ),
            "X-User-Country": self._country.upper(),
            "User-Agent": AudiAPI.HDR_USER_AGENT,
            "Authorization": "Bearer " + self.audiToken["access_token"],
            "Content-Type": "application/json; charset=utf-8",
        }
        req_data = {
            "query": "query vehicleList {\n userVehicles {\n vin\n mappingVin\n vehicle { core { modelYear\n }\n media { shortName\n longName }\n }\n csid\n commissionNumber\n type\n devicePlatform\n mbbConnect\n userRole {\n role\n }\n vehicle {\n classification {\n driveTrain\n }\n }\n nickname\n }\n}"
        }
        req_rsp, rep_rsptxt = await self._api.request(
            "POST",
            "https://app-api.my.aoa.audi.com/vgql/v1/graphql"
            if self._country.upper() == "US"
            else "https://app-api.live-my.audi.com/vgql/v1/graphql",  # Starting in 2023, US users need to point at the aoa (Audi of America) URL.
            json.dumps(req_data),
            headers=headers,
            allow_redirects=False,
            rsp_wtxt=True,
        )
        vins = json.loads(rep_rsptxt)
        if "data" not in vins:
            raise Exception("Invalid json in get_vehicle_information")

        response = VehiclesResponse()
        response.parse(vins["data"])
        return response

    async def get_vehicle_data(self, vin: str):
        self._api.use_token(self.vwToken)
        data = await self._api.get(
            "{homeRegion}/fs-car/vehicleMgmt/vehicledata/v2/{type}/{country}/vehicles/{vin}/".format(
                homeRegion=await self._get_home_region(vin.upper()),
                type=self._type,
                country=self._country,
                vin=vin.upper(),
            )
        )

    async def get_tripdata(self, vin: str, kind: str):
        self._api.use_token(self.vwToken)

        # read tripdata
        headers = {
            "Accept": "application/json",
            "Accept-Charset": "utf-8",
            "X-App-Name": "myAudi",
            "X-App-Version": AudiAPI.HDR_XAPP_VERSION,
            "X-Client-ID": self.xclientId,
            "User-Agent": AudiAPI.HDR_USER_AGENT,
            "Authorization": "Bearer " + self.vwToken["access_token"],
        }
        td_reqdata = {
            "type": "list",
            "from": "1970-01-01T00:00:00Z",
            # "from":(datetime.utcnow() - timedelta(days=365)).strftime("%Y-%m-%dT%H:%M:%SZ"),
            "to": (datetime.utcnow() + timedelta(minutes=90)).strftime(
                "%Y-%m-%dT%H:%M:%SZ"
            ),
        }
        data = await self._api.request(
            "GET",
            "{homeRegion}/api/bs/tripstatistics/v1/vehicles/{vin}/tripdata/{kind}".format(
                homeRegion=await self._get_home_region_setter(vin.upper()),
                vin=vin.upper(),
                kind=kind,
            ),
            None,
            params=td_reqdata,
            headers=headers,
        )
        td_sorted = sorted(
            data["tripDataList"]["tripData"],
            key=lambda k: k["overallMileage"],
            reverse=True,
        )

        td_current = td_sorted[0]
        # FIX, TR/2023-03-25: Assign just in case td_sorted contains only one item
        td_reset_trip = td_sorted[0]

        for trip in td_sorted:
            if (td_current["startMileage"] - trip["startMileage"]) > 2:
                td_reset_trip = trip
                break
            else:
                td_current["tripID"] = trip["tripID"]
                td_current["startMileage"] = trip["startMileage"]

        return TripDataResponse(td_current), TripDataResponse(td_reset_trip)

    async def _fill_home_region(self, vin: str):
        self._homeRegion[vin] = "https://msg.volkswagen.de"
        self._homeRegionSetter[vin] = "https://mal-1a.prd.ece.vwg-connect.com"

        try:
            self._api.use_token(self.vwToken)
            res = await self._api.get(
                "https://mal-1a.prd.ece.vwg-connect.com/api/cs/vds/v1/vehicles/{vin}/homeRegion".format(
                    vin=vin
                )
            )
            if (
                res != None
                and res.get("homeRegion") != None
                and res["homeRegion"].get("baseUri") != None
                and res["homeRegion"]["baseUri"].get("content") != None
            ):
                uri = res["homeRegion"]["baseUri"]["content"]
                if uri != "https://mal-1a.prd.ece.vwg-connect.com/api":
                    self._homeRegionSetter[vin] = uri.split("/api")[0]
                    self._homeRegion[vin] = self._homeRegionSetter[vin].replace(
                        "mal-", "fal-"
                    )
        except Exception:
            pass

    async def _get_home_region(self, vin: str):
        if self._homeRegion.get(vin) != None:
            return self._homeRegion[vin]

        await self._fill_home_region(vin)

        return self._homeRegion[vin]

    async def _get_home_region_setter(self, vin: str):
        if self._homeRegionSetter.get(vin) != None:
            return self._homeRegionSetter[vin]

        await self._fill_home_region(vin)

        return self._homeRegionSetter[vin]

    async def _get_security_token(self, vin: str, action: str):
        # Challenge
        headers = {
            "User-Agent": "okhttp/3.7.0",
            "X-App-Version": "3.14.0",
            "X-App-Name": "myAudi",
            "Accept": "application/json",
            "Authorization": "Bearer " + self.vwToken.get("access_token"),
        }

        body = await self._api.request(
            "GET",
            "{homeRegionSetter}/api/rolesrights/authorization/v2/vehicles/".format(
                homeRegionSetter=await self._get_home_region_setter(vin.upper())
            )
            + vin.upper()
            + "/services/"
            + action
            + "/security-pin-auth-requested",
            headers=headers,
            data=None,
        )
        secToken = body["securityPinAuthInfo"]["securityToken"]
        challenge = body["securityPinAuthInfo"]["securityPinTransmission"]["challenge"]

        # Response
        securityPinHash = self._generate_security_pin_hash(challenge)
        data = {
            "securityPinAuthentication": {
                "securityPin": {
                    "challenge": challenge,
                    "securityPinHash": securityPinHash,
                },
                "securityToken": secToken,
            }
        }

        headers = {
            "User-Agent": "okhttp/3.7.0",
            "Content-Type": "application/json",
            "X-App-Version": "3.14.0",
            "X-App-Name": "myAudi",
            "Accept": "application/json",
            "Authorization": "Bearer " + self.vwToken.get("access_token"),
        }

        body = await self._api.request(
            "POST",
            "{homeRegionSetter}/api/rolesrights/authorization/v2/security-pin-auth-completed".format(
                homeRegionSetter=await self._get_home_region_setter(vin.upper())
            ),
            headers=headers,
            data=json.dumps(data),
        )
        return body["securityToken"]

    def _get_vehicle_action_header(self, content_type: str, security_token: str):
        headers = {
            "User-Agent": "okhttp/3.7.0",
            "Host": "msg.volkswagen.de",
            "X-App-Version": "3.14.0",
            "X-App-Name": "myAudi",
            "Authorization": "Bearer " + self.vwToken.get("access_token"),
            "Accept-charset": "UTF-8",
            "Content-Type": content_type,
            "Accept": "application/json, application/vnd.vwg.mbb.ChargerAction_v1_0_0+xml,application/vnd.volkswagenag.com-error-v1+xml,application/vnd.vwg.mbb.genericError_v1_0_2+xml, application/vnd.vwg.mbb.RemoteStandheizung_v2_0_0+xml, application/vnd.vwg.mbb.genericError_v1_0_2+xml,application/vnd.vwg.mbb.RemoteLockUnlock_v1_0_0+xml,*/*",
        }

        if security_token != None:
            headers["x-mbbSecToken"] = security_token

        return headers

    async def set_vehicle_lock(self, vin: str, lock: bool):
        security_token = await self._get_security_token(
            vin, "rlu_v1/operations/" + ("LOCK" if lock else "UNLOCK")
        )
        data = '<?xml version="1.0" encoding= "UTF-8" ?><rluAction xmlns="http://audi.de/connect/rlu"><action>{action}</action></rluAction>'.format(
            action="lock" if lock else "unlock"
        )
        headers = self._get_vehicle_action_header(
            "application/vnd.vwg.mbb.RemoteLockUnlock_v1_0_0+xml", security_token
        )
        res = await self._api.request(
            "POST",
            "{homeRegion}/fs-car/bs/rlu/v1/{type}/{country}/vehicles/{vin}/actions".format(
                homeRegion=await self._get_home_region(vin.upper()),
                type=self._type,
                country=self._country,
                vin=vin.upper(),
            ),
            headers=headers,
            data=data,
        )

        checkUrl = "{homeRegion}/fs-car/bs/rlu/v1/{type}/{country}/vehicles/{vin}/requests/{requestId}/status".format(
            homeRegion=await self._get_home_region(vin.upper()),
            type=self._type,
            country=self._country,
            vin=vin.upper(),
            requestId=res["rluActionResponse"]["requestId"],
        )

        await self.check_request_succeeded(
            checkUrl,
            "lock vehicle" if lock else "unlock vehicle",
            REQUEST_SUCCESSFUL,
            REQUEST_FAILED,
            "requestStatusResponse.status",
        )

    async def set_battery_charger(self, vin: str, start: bool, timer: bool):
        if start and timer:
            data = '{ "action": { "type": "selectChargingMode", "settings": { "chargeModeSelection": { "value": "timerBasedCharging" } } }}'
        elif start:
            data = '{ "action": { "type": "start" }}'
        else:
            data = '{ "action": { "type": "stop" }}'

        headers = self._get_vehicle_action_header("application/json", None)
        res = await self._api.request(
            "POST",
            "{homeRegion}/fs-car/bs/batterycharge/v1/{type}/{country}/vehicles/{vin}/charger/actions".format(
                homeRegion=await self._get_home_region(vin.upper()),
                type=self._type,
                country=self._country,
                vin=vin.upper(),
            ),
            headers=headers,
            data=data,
        )

        checkUrl = "{homeRegion}/fs-car/bs/batterycharge/v1/{type}/{country}/vehicles/{vin}/charger/actions/{actionid}".format(
            homeRegion=await self._get_home_region(vin.upper()),
            type=self._type,
            country=self._country,
            vin=vin.upper(),
            actionid=res["action"]["actionId"],
        )

        await self.check_request_succeeded(
            checkUrl,
            "start charger" if start else "stop charger",
            SUCCEEDED,
            FAILED,
            "action.actionState",
        )

    async def set_climatisation(self, vin: str, start: bool):
        if start:
            data = '{"action":{"type": "startClimatisation","settings": {"targetTemperature": 2940,"climatisationWithoutHVpower": true,"heaterSource": "electric","climaterElementSettings": {"isClimatisationAtUnlock": false, "isMirrorHeatingEnabled": true,}}}}'
        else:
            data = '{"action":{"type": "stopClimatisation"}}'

        headers = self._get_vehicle_action_header("application/json", None)
        res = await self._api.request(
            "POST",
            "{homeRegion}/fs-car/bs/climatisation/v1/{type}/{country}/vehicles/{vin}/climater/actions".format(
                homeRegion=await self._get_home_region(vin.upper()),
                type=self._type,
                country=self._country,
                vin=vin.upper(),
            ),
            headers=headers,
            data=data,
        )

        checkUrl = "{homeRegion}/fs-car/bs/climatisation/v1/{type}/{country}/vehicles/{vin}/climater/actions/{actionid}".format(
            homeRegion=await self._get_home_region(vin.upper()),
            type=self._type,
            country=self._country,
            vin=vin.upper(),
            actionid=res["action"]["actionId"],
        )

        await self.check_request_succeeded(
            checkUrl,
            "start climatisation" if start else "stop climatisation",
            SUCCEEDED,
            FAILED,
            "action.actionState",
        )

    async def set_window_heating(self, vin: str, start: bool):
        data = '<?xml version="1.0" encoding= "UTF-8" ?><action><type>{action}</type></action>'.format(
            action="startWindowHeating" if start else "stopWindowHeating"
        )

        headers = self._get_vehicle_action_header(
            "application/vnd.vwg.mbb.ClimaterAction_v1_0_0+xml", None
        )
        res = await self._api.request(
            "POST",
            "{homeRegion}/fs-car/bs/climatisation/v1/{type}/{country}/vehicles/{vin}/climater/actions".format(
                homeRegion=await self._get_home_region(vin.upper()),
                type=self._type,
                country=self._country,
                vin=vin.upper(),
            ),
            headers=headers,
            data=data,
        )

        checkUrl = "{homeRegion}/fs-car/bs/climatisation/v1/{type}/{country}/vehicles/{vin}/climater/actions/{actionid}".format(
            homeRegion=await self._get_home_region(vin.upper()),
            type=self._type,
            country=self._country,
            vin=vin.upper(),
            actionid=res["action"]["actionId"],
        )

        await self.check_request_succeeded(
            checkUrl,
            "start window heating" if start else "stop window heating",
            SUCCEEDED,
            FAILED,
            "action.actionState",
        )

    async def set_pre_heater(self, vin: str, activate: bool):
        security_token = await self._get_security_token(
            vin, "rheating_v1/operations/P_QSACT"
        )

        data = '<?xml version="1.0" encoding= "UTF-8" ?>{input}'.format(
            input='<performAction xmlns="http://audi.de/connect/rs"><quickstart><active>true</active></quickstart></performAction>'
            if activate
            else '<performAction xmlns="http://audi.de/connect/rs"><quickstop><active>false</active></quickstop></performAction>'
        )

        headers = self._get_vehicle_action_header(
            "application/vnd.vwg.mbb.RemoteStandheizung_v2_0_0+xml", security_token
        )
        await self._api.request(
            "POST",
            "{homeRegion}/fs-car/bs/rs/v1/{type}/{country}/vehicles/{vin}/action".format(
                homeRegion=await self._get_home_region(vin.upper()),
                type=self._type,
                country=self._country,
                vin=vin.upper(),
            ),
            headers=headers,
            data=data,
        )

    async def check_request_succeeded(
        self, url: str, action: str, successCode: str, failedCode: str, path: str
    ):
        for _ in range(MAX_RESPONSE_ATTEMPTS):
            await asyncio.sleep(REQUEST_STATUS_SLEEP)

            self._api.use_token(self.vwToken)
            res = await self._api.get(url)

            status = get_attr(res, path)

            if status is None or (failedCode is not None and status == failedCode):
                raise Exception(
                    "Cannot {action}, return code '{code}'".format(
                        action=action, code=status
                    )
                )

            if status == successCode:
                return

        raise Exception("Cannot {action}, operation timed out".format(action=action))

    # TR/2022-12-20: New secrect for X_QMAuth
    def _calculate_X_QMAuth(self):
        # Calcualte X-QMAuth value
        gmtime_100sec = int(
            (datetime.utcnow() - datetime(1970, 1, 1)).total_seconds() / 100
        )
        xqmauth_secret = bytes(
            [
                26,
                256 - 74,
                256 - 103,
                37,
                256 - 84,
                23,
                256 - 102,
                256 - 86,
                78,
                256 - 125,
                256 - 85,
                256 - 26,
                113,
                256 - 87,
                71,
                109,
                23,
                100,
                24,
                256 - 72,
                91,
                256 - 41,
                6,
                256 - 15,
                67,
                108,
                256 - 95,
                91,
                256 - 26,
                71,
                256 - 104,
                256 - 100,
            ]
        )
        xqmauth_val = hmac.new(
            xqmauth_secret,
            str(gmtime_100sec).encode("ascii", "ignore"),
            digestmod="sha256",
        ).hexdigest()

        # v1:01da27b0:fbdb6e4ba3109bc68040cb83f380796f4d3bb178a626c4cc7e166815b806e4b5
        return "v1:01da27b0:" + xqmauth_val

    # TR/2021-12-01: Refresh token before it expires
    # returns True when refresh was required and succesful, otherwise False
    async def refresh_token_if_necessary(self, elapsed_sec: int) -> bool:
        if self.mbboauthToken is None:
            return False
        if "refresh_token" not in self.mbboauthToken:
            return False
        if "expires_in" not in self.mbboauthToken:
            return False

        if (elapsed_sec + 5 * 60) < self.mbboauthToken["expires_in"]:
            # refresh not needed now
            return False

        try:
            headers = {
                "Accept": "application/json",
                "Accept-Charset": "utf-8",
                "User-Agent": AudiAPI.HDR_USER_AGENT,
                "Content-Type": "application/x-www-form-urlencoded",
                "X-Client-ID": self.xclientId,
            }
            mbboauth_refresh_data = {
                "grant_type": "refresh_token",
                "token": self.mbboauthToken["refresh_token"],
                "scope": "sc2:fal",
                # "vin": vin,  << App uses a dedicated VIN here, but it works without, don't know
            }
            encoded_mbboauth_refresh_data = urlencode(
                mbboauth_refresh_data, encoding="utf-8"
            ).replace("+", "%20")
            mbboauth_refresh_rsp, mbboauth_refresh_rsptxt = await self._api.request(
                "POST",
                self.mbbOAuthBaseURL + "/mobile/oauth2/v1/token",
                encoded_mbboauth_refresh_data,
                headers=headers,
                allow_redirects=False,
                rsp_wtxt=True,
            )

            # this code is the old "vwToken"
            self.vwToken = json.loads(mbboauth_refresh_rsptxt)

            # TR/2022-02-10: If a new refresh_token is provided, save it for further refreshes
            if "refresh_token" in self.vwToken:
                self.mbboauthToken["refresh_token"] = self.vwToken["refresh_token"]

            # hdr
            headers = {
                "Accept": "application/json",
                "Accept-Charset": "utf-8",
                "X-QMAuth": self._calculate_X_QMAuth(),
                "User-Agent": AudiAPI.HDR_USER_AGENT,
                "Content-Type": "application/x-www-form-urlencoded",
            }
            # IDK token request data
            tokenreq_data = {
                "client_id": self._client_id,
                "grant_type": "refresh_token",
                "refresh_token": self._bearer_token_json.get("refresh_token"),
                "response_type": "token id_token",
            }
            # IDK token request
            encoded_tokenreq_data = urlencode(tokenreq_data, encoding="utf-8").replace(
                "+", "%20"
            )
            bearer_token_rsp, bearer_token_rsptxt = await self._api.request(
                "POST",
                self._tokenEndpoint,
                encoded_tokenreq_data,
                headers=headers,
                allow_redirects=False,
                rsp_wtxt=True,
            )
            self._bearer_token_json = json.loads(bearer_token_rsptxt)

            # AZS token
            headers = {
                "Accept": "application/json",
                "Accept-Charset": "utf-8",
                "X-App-Version": AudiAPI.HDR_XAPP_VERSION,
                "X-App-Name": "myAudi",
                "User-Agent": AudiAPI.HDR_USER_AGENT,
                "Content-Type": "application/json; charset=utf-8",
            }
            asz_req_data = {
                "token": self._bearer_token_json["access_token"],
                "grant_type": "id_token",
                "stage": "live",
                "config": "myaudi",
            }
            azs_token_rsp, azs_token_rsptxt = await self._api.request(
                "POST",
                self._authorizationServerBaseURLLive + "/token",
                json.dumps(asz_req_data),
                headers=headers,
                allow_redirects=False,
                rsp_wtxt=True,
            )
            azs_token_json = json.loads(azs_token_rsptxt)
            self.audiToken = azs_token_json

            return True

        except Exception as exception:
            _LOGGER.error("Refresh token failed: " + str(exception))
            return False

    # TR/2021-12-01 updated to match behaviour of Android myAudi 4.5.0
    async def login_request(self, user: str, password: str):
        self._api.use_token(None)
        self._api.set_xclient_id(None)
        self.xclientId = None

        # get markets
        markets_json = await self._api.request(
            "GET",
            "https://content.app.my.audi.com/service/mobileapp/configurations/markets",
            None,
        )
        if (
            self._country.upper()
            not in markets_json["countries"]["countrySpecifications"]
        ):
            raise Exception("Country not found")
        self._language = markets_json["countries"]["countrySpecifications"][
            self._country.upper()
        ]["defaultLanguage"]

        # Dynamic configuration URLs
        marketcfg_url = "https://content.app.my.audi.com/service/mobileapp/configurations/market/{c}/{l}?v=4.23.1".format(
            c=self._country, l=self._language
        )
        openidcfg_url = (
            "https://{}.bff.cariad.digital/login/v1/idk/openid-configuration".format(
                "na" if self._country.upper() == "US" else "emea"
            )
        )

        # get market config
        marketcfg_json = await self._api.request("GET", marketcfg_url, None)

        # use dynamic config from marketcfg
        self._client_id = "09b6cbec-cd19-4589-82fd-363dfa8c24da@apps_vw-dilab_com"
        if "idkClientIDAndroidLive" in marketcfg_json:
            self._client_id = marketcfg_json["idkClientIDAndroidLive"]

        self._authorizationServerBaseURLLive = (
            "https://emea.bff.cariad.digital/login/v1/audi"
        )
        if "authorizationServerBaseURLLive" in marketcfg_json:
            self._authorizationServerBaseURLLive = marketcfg_json[
                "myAudiAuthorizationServerProxyServiceURLProduction"
            ]
        self.mbbOAuthBaseURL = "https://mbboauth-1d.prd.ece.vwg-connect.com/mbbcoauth"
        if "mbbOAuthBaseURLLive" in marketcfg_json:
            self.mbbOAuthBaseURL = marketcfg_json["mbbOAuthBaseURLLive"]

        # get openId config
        openidcfg_json = await self._api.request("GET", openidcfg_url, None)

        # use dynamic config from openId config
        authorization_endpoint = "https://identity.vwgroup.io/oidc/v1/authorize"
        if "authorization_endpoint" in openidcfg_json:
            authorization_endpoint = openidcfg_json["authorization_endpoint"]
        self._tokenEndpoint = "https://emea.bff.cariad.digital/login/v1/idk/token"
        if "token_endpoint" in openidcfg_json:
            self._tokenEndpoint = openidcfg_json["token_endpoint"]
        revocation_endpoint = "https://emea.bff.cariad.digital/login/v1/idk/revoke"
        if "revocation_endpoint" in openidcfg_json:
            revocation_endpoint = openidcfg_json["revocation_endpoint"]

        # generate code_challenge
        code_verifier = str(base64.urlsafe_b64encode(os.urandom(32)), "utf-8").strip(
            "="
        )
        code_challenge = str(
            base64.urlsafe_b64encode(
                sha256(code_verifier.encode("ascii", "ignore")).digest()
            ),
            "utf-8",
        ).strip("=")
        code_challenge_method = "S256"

        #
        state = str(uuid.uuid4())
        nonce = str(uuid.uuid4())

        # login page
        headers = {
            "Accept": "application/json",
            "Accept-Charset": "utf-8",
            "X-App-Version": AudiAPI.HDR_XAPP_VERSION,
            "X-App-Name": "myAudi",
            "User-Agent": AudiAPI.HDR_USER_AGENT,
        }
        idk_data = {
            "response_type": "code",
            "client_id": self._client_id,
            "redirect_uri": "myaudi:///",
            "scope": "address profile badge birthdate birthplace nationalIdentifier nationality profession email vin phone nickname name picture mbb gallery openid",
            "state": state,
            "nonce": nonce,
            "prompt": "login",
            "code_challenge": code_challenge,
            "code_challenge_method": code_challenge_method,
            "ui_locales": "de-de de",
        }
        idk_rsp, idk_rsptxt = await self._api.request(
            "GET",
            authorization_endpoint,
            None,
            headers=headers,
            params=idk_data,
            rsp_wtxt=True,
        )

        # form_data with email
        submit_data = self.get_hidden_html_input_form_data(idk_rsptxt, {"email": user})
        submit_url = self.get_post_url(idk_rsptxt, authorization_endpoint)
        # send email
        email_rsp, email_rsptxt = await self._api.request(
            "POST",
            submit_url,
            submit_data,
            headers=headers,
            cookies=idk_rsp.cookies,
            allow_redirects=True,
            rsp_wtxt=True,
        )

        # form_data with password
        # 2022-01-29: new HTML response uses a js two build the html form data + button.
        #             Therefore it's not possible to extract hmac and other form data.
        #             --> extract hmac from embedded js snippet.
        regex_res = re.findall('"hmac"\\s*:\\s*"[0-9a-fA-F]+"', email_rsptxt)
        if regex_res:
            submit_url = submit_url.replace("identifier", "authenticate")
            submit_data["hmac"] = regex_res[0].split(":")[1].strip('"')
            submit_data["password"] = password
        else:
            submit_data = self.get_hidden_html_input_form_data(
                email_rsptxt, {"password": password}
            )
            submit_url = self.get_post_url(email_rsptxt, submit_url)

        # send password
        pw_rsp, pw_rsptxt = await self._api.request(
            "POST",
            submit_url,
            submit_data,
            headers=headers,
            cookies=idk_rsp.cookies,
            allow_redirects=False,
            rsp_wtxt=True,
        )

        # forward1 after pwd
        fwd1_rsp, fwd1_rsptxt = await self._api.request(
            "GET",
            pw_rsp.headers["Location"],
            None,
            headers=headers,
            cookies=idk_rsp.cookies,
            allow_redirects=False,
            rsp_wtxt=True,
        )
        # forward2 after pwd
        fwd2_rsp, fwd2_rsptxt = await self._api.request(
            "GET",
            fwd1_rsp.headers["Location"],
            None,
            headers=headers,
            cookies=idk_rsp.cookies,
            allow_redirects=False,
            rsp_wtxt=True,
        )
        # get tokens
        codeauth_rsp, codeauth_rsptxt = await self._api.request(
            "GET",
            fwd2_rsp.headers["Location"],
            None,
            headers=headers,
            cookies=fwd2_rsp.cookies,
            allow_redirects=False,
            rsp_wtxt=True,
        )
        authcode_parsed = urlparse(
            codeauth_rsp.headers["Location"][len("myaudi:///?") :]
        )
        authcode_strings = parse_qs(authcode_parsed.path)

        # hdr
        headers = {
            "Accept": "application/json",
            "Accept-Charset": "utf-8",
            "X-QMAuth": self._calculate_X_QMAuth(),
            "User-Agent": AudiAPI.HDR_USER_AGENT,
            "Content-Type": "application/x-www-form-urlencoded",
        }
        # IDK token request data
        tokenreq_data = {
            "client_id": self._client_id,
            "grant_type": "authorization_code",
            "code": authcode_strings["code"][0],
            "redirect_uri": "myaudi:///",
            "response_type": "token id_token",
            "code_verifier": code_verifier,
        }
        # IDK token request
        encoded_tokenreq_data = urlencode(tokenreq_data, encoding="utf-8").replace(
            "+", "%20"
        )
        bearer_token_rsp, bearer_token_rsptxt = await self._api.request(
            "POST",
            self._tokenEndpoint,
            encoded_tokenreq_data,
            headers=headers,
            allow_redirects=False,
            rsp_wtxt=True,
        )
        self._bearer_token_json = json.loads(bearer_token_rsptxt)

        # AZS token
        headers = {
            "Accept": "application/json",
            "Accept-Charset": "utf-8",
            "X-App-Version": AudiAPI.HDR_XAPP_VERSION,
            "X-App-Name": "myAudi",
            "User-Agent": AudiAPI.HDR_USER_AGENT,
            "Content-Type": "application/json; charset=utf-8",
        }
        asz_req_data = {
            "token": self._bearer_token_json["access_token"],
            "grant_type": "id_token",
            "stage": "live",
            "config": "myaudi",
        }
        azs_token_rsp, azs_token_rsptxt = await self._api.request(
            "POST",
            self._authorizationServerBaseURLLive + "/token",
            json.dumps(asz_req_data),
            headers=headers,
            allow_redirects=False,
            rsp_wtxt=True,
        )
        azs_token_json = json.loads(azs_token_rsptxt)
        self.audiToken = azs_token_json

        # mbboauth client register
        headers = {
            "Accept": "application/json",
            "Accept-Charset": "utf-8",
            "User-Agent": AudiAPI.HDR_USER_AGENT,
            "Content-Type": "application/json; charset=utf-8",
        }
        mbboauth_reg_data = {
            "client_name": "SM-A405FN",
            "platform": "google",
            "client_brand": "Audi",
            "appName": "myAudi",
            "appVersion": AudiAPI.HDR_XAPP_VERSION,
            "appId": "de.myaudi.mobile.assistant",
        }
        mbboauth_client_reg_rsp, mbboauth_client_reg_rsptxt = await self._api.request(
            "POST",
            self.mbbOAuthBaseURL + "/mobile/register/v1",
            json.dumps(mbboauth_reg_data),
            headers=headers,
            allow_redirects=False,
            rsp_wtxt=True,
        )
        mbboauth_client_reg_json = json.loads(mbboauth_client_reg_rsptxt)
        self.xclientId = mbboauth_client_reg_json["client_id"]
        self._api.set_xclient_id(self.xclientId)

        # mbboauth auth
        headers = {
            "Accept": "application/json",
            "Accept-Charset": "utf-8",
            "User-Agent": AudiAPI.HDR_USER_AGENT,
            "Content-Type": "application/x-www-form-urlencoded",
            "X-Client-ID": self.xclientId,
        }
        mbboauth_auth_data = {
            "grant_type": "id_token",
            "token": self._bearer_token_json["id_token"],
            "scope": "sc2:fal",
        }
        encoded_mbboauth_auth_data = urlencode(
            mbboauth_auth_data, encoding="utf-8"
        ).replace("+", "%20")
        mbboauth_auth_rsp, mbboauth_auth_rsptxt = await self._api.request(
            "POST",
            self.mbbOAuthBaseURL + "/mobile/oauth2/v1/token",
            encoded_mbboauth_auth_data,
            headers=headers,
            allow_redirects=False,
            rsp_wtxt=True,
        )
        mbboauth_auth_json = json.loads(mbboauth_auth_rsptxt)
        # store token and expiration time
        self.mbboauthToken = mbboauth_auth_json

        # mbboauth refresh (app immediately refreshes the token)
        headers = {
            "Accept": "application/json",
            "Accept-Charset": "utf-8",
            "User-Agent": AudiAPI.HDR_USER_AGENT,
            "Content-Type": "application/x-www-form-urlencoded",
            "X-Client-ID": self.xclientId,
        }
        mbboauth_refresh_data = {
            "grant_type": "refresh_token",
            "token": mbboauth_auth_json["refresh_token"],
            "scope": "sc2:fal",
            # "vin": vin,  << App uses a dedicated VIN here, but it works without, don't know
        }
        encoded_mbboauth_refresh_data = urlencode(
            mbboauth_refresh_data, encoding="utf-8"
        ).replace("+", "%20")
        mbboauth_refresh_rsp, mbboauth_refresh_rsptxt = await self._api.request(
            "POST",
            self.mbbOAuthBaseURL + "/mobile/oauth2/v1/token",
            encoded_mbboauth_refresh_data,
            headers=headers,
            allow_redirects=False,
            cookies=mbboauth_client_reg_rsp.cookies,
            rsp_wtxt=True,
        )
        # this code is the old "vwToken"
        self.vwToken = json.loads(mbboauth_refresh_rsptxt)

    def _generate_security_pin_hash(self, challenge):
        pin = to_byte_array(self._spin)
        byteChallenge = to_byte_array(challenge)
        b = bytes(pin + byteChallenge)
        return sha512(b).hexdigest().upper()

    async def _emulate_browser(
        self, reply: BrowserLoginResponse, form_data: Dict[str, str]
    ) -> BrowserLoginResponse:
        # The reply redirects to the login page
        login_location = reply.get_location()
        page_reply = await self._api.get(login_location, raw_contents=True)

        # Now parse the html body and extract the target url, csrf token and other required parameters
        html = BeautifulSoup(page_reply, "html.parser")
        form_tag = html.find("form")

        form_inputs = html.find_all("input", attrs={"type": "hidden"})
        for form_input in form_inputs:
            name = form_input.get("name")
            form_data[name] = form_input.get("value")

        # Extract the target url
        action = form_tag.get("action")
        if action.startswith("http"):
            # Absolute url
            username_post_url = action
        elif action.startswith("/"):
            # Relative to domain
            username_post_url = BrowserLoginResponse.to_absolute(login_location, action)
        else:
            raise RequestException("Unknown form action: " + action)

        headers = {"referer": login_location}
        reply = await self._api.post(
            username_post_url,
            form_data,
            headers=headers,
            use_json=False,
            raw_reply=True,
            allow_redirects=False,
        )
        return BrowserLoginResponse(reply, username_post_url)<|MERGE_RESOLUTION|>--- conflicted
+++ resolved
@@ -162,20 +162,6 @@
             )
         )
 
-<<<<<<< HEAD
-    async def get_preheater(self, vin: str):
-        self._api.use_token(self.vwToken)
-        return await self._api.get(
-            "{homeRegion}/fs-car/bs/rs/v1/{type}/{country}/vehicles/{vin}/status".format(
-                homeRegion=await self._get_home_region(vin.upper()),
-                type=self._type,
-                country=self._country,
-                vin=vin.upper(),
-            )
-        )
-
-=======
->>>>>>> 06b3a58e
     async def get_stored_vehicle_data(self, vin: str):
         JOBS2QUERY = {
             "access",
