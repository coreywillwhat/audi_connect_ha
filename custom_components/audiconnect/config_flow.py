--- conflicted
+++ resolved
@@ -162,13 +162,7 @@
     async def async_step_init(self, user_input=None):
         _LOGGER.debug("Options flow initiated")
         if user_input is not None:
-<<<<<<< HEAD
             _LOGGER.debug("Received user input for options: %s", user_input)
-=======
-            _LOGGER.debug(
-                "Updating options for %s: %s", self.config_entry.title, user_input
-            )
->>>>>>> a5b7a39c
             return self.async_create_entry(title="", data=user_input)
 
         current_scan_interval = self.config_entry.options.get(
@@ -177,7 +171,6 @@
         )
         _LOGGER.debug("Current scan interval: %s minutes", current_scan_interval)
 
-<<<<<<< HEAD
         return self.async_show_form(
             step_id="init",
             data_schema=vol.Schema(
@@ -186,13 +179,4 @@
                         vol.All(vol.Coerce(int), vol.Clamp(min=MIN_UPDATE_INTERVAL)),
                 }
             ),
-=======
-        options_schema = OrderedDict()
-        options_schema[
-            vol.Optional(CONF_SCAN_INTERVAL, default=current_scan_interval)
-        ] = vol.All(vol.Coerce(int), vol.Clamp(min=MIN_UPDATE_INTERVAL))
-
-        return self.async_show_form(
-            step_id="options", data_schema=vol.Schema(options_schema)
->>>>>>> a5b7a39c
         )