# Audi Connect Integration for Home Assistant

[![GitHub Activity][commits-shield]][commits]
[![License][license-shield]](LICENSE.md)
[![Code Style][blackbadge]][black]

[![hacs][hacsbadge]](hacs)

## Notice

Due to API changes it might be that currently not all functionality is given. Please open a issue to report the topics you are missing.

## Maintainers Wanted

Due to time limitations this project is not actively maintained anymore. It will continue to work as long as Audi does not change the API again.
However, I'm open to someone else taking the lead. If you would like to become a maintainer, please contact me.

## Description

The `audiconnect` component provides an integration with the Audi Connect cloud service. It adds presence detection, sensors such as range, mileage, and fuel level, and provides car actions such as locking/unlocking and setting the pre-heater.

**Note:** Certain functions require special permissions from Audi, such as position update via GPS.

Credit for initial API discovery go to the guys at the ioBroker VW-Connect forum, who were able to figure out how the API and the PIN hashing works. Also some implementation credit to davidgiga1993 of the original [AudiAPI](https://github.com/davidgiga1993/AudiAPI) Python package, on which some of this code is loosely based.

## Installation

There are two ways this integration can be installed into [Home Assistant](https://www.home-assistant.io).

The easiest and recommended way is to install the integration using [HACS](https://hacs.xyz), which makes future updates easy to track and install.

Alternatively, installation can be done manually by copying the files in this repository into the `custom_components` directory in the Home Assistant configuration directory:

1. Open the configuration directory of your Home Assistant installation.
2. If you do not have a `custom_components` directory, create it.
3. In the `custom_components` directory, create a new directory called `audiconnect`.
4. Copy all files from the `custom_components/audiconnect/` directory in this repository into the `audiconnect` directory.
5. Restart Home Assistant.
6. Add the integration to Home Assistant (see **Configuration**).

## Configuration

Configuration is done through the Home Assistant UI.

To add the integration, go to **Settings ➤ Devices & Services ➤ Integrations**, click **➕ Add Integration**, and search for "Audi Connect".

![Configuration](ha_config.png)

### Configuration Variables

**username**

- (string)(Required) The username associated with your Audi Connect account.

**password**

- (string)(Required) The password for your Audi Connect account.

**S-PIN**

- (string)(Optional) The S-PIN for your Audi Connect account.

**region**

- (string)(Optional) The region where your Audi Connect account is registered.
  - 'DE' for Europe (or leave unset)
  - 'US' for United States of America
  - 'CA' for Canada
  - 'CN' for China

**scan_interval**

<<<<<<< HEAD
- (number)(Optional) The frequency in minutes for how often to fetch status data from Audi Connect. (Optional. Default is 15 minutes, can be no more frequent than 15 min.)
=======
- (number)(Optional) The frequency in minutes for how often to fetch status data from Audi Connect. (Optional. Default is 15 minutes, can be no more frequent than 15 minutes.)
>>>>>>> f5eaa827

## Services

### Audi Connect: Refresh Vehicle Data

`audiconnect.refresh_data`

Normal updates retrieve data from the Audi Connect service, and don't interact directly with the vehicle. _This_ service triggers an update request from the vehicle itself. When data is retrieved successfully, Home Assistant is automatically updated. The service requires a vehicle identification number (VIN) as a parameter.

#### Service Parameters

- **`vin`**: The Vehicle Identification Number (VIN) of the Audi you want to control.

### Audi Connect: Execute Vehicle Action

`audiconnect.execute_vehicle_action`

This service allows you to perform actions on your Audi vehicle, specified by the vehicle identification number (VIN) and the desired action.

#### Service Parameters

- **`vin`**: The Vehicle Identification Number (VIN) of the Audi you want to control.
- **`action`**: The specific action to perform on the vehicle. Available actions include:
  - **`lock`**: Lock the vehicle.
  - **`unlock`**: Unlock the vehicle.
  - **`start_climatisation`**: Start the vehicle's climatisation system. (Legacy)
  - **`stop_climatisation`**: Stop the vehicle's climatisation system.
  - **`start_charger`**: Start charging the vehicle.
  - **`start_timed_charger`**: Start the vehicle's charger with a timer.
  - **`stop_charger`**: Stop charging the vehicle.
  - **`start_preheater`**: Start the vehicle's preheater system.
  - **`stop_preheater`**: Stop the vehicle's preheater system.
  - **`start_window_heating`**: Start heating the vehicle's windows.
  - **`stop_window_heating`**: Stop heating the vehicle's windows.

#### Usage Example

To initiate the lock action for a vehicle with VIN `WAUZZZ4G7EN123456`, use the following service call:

```yaml
service: audiconnect.execute_vehicle_action
data:
  vin: "WAUZZZ4G7EN123456"
  action: "lock"
```

#### Notes

- Certain action require the S-PIN to be set in the configuration.
- When an action is successfully performed, an update request is automatically triggered.

### Audi Connect: Start Climate Control

`audiconnect.start_climate_control`

This service allows you to start the climate control with options for temperature, glass surface heating, and auto seat comfort.

#### Service Parameters

- **`vin`**: The Vehicle Identification Number (VIN) of the Audi you want to control.
- **`temp_f`** (_optional_): Desired temperature in Fahrenheit. Default is `70`.
- **`temp_c`** (_optional_): Desired temperature in Celsius. Default is `21`.
- **`glass_heating`** (_optional_): Enable (`True`) or disable (`False`) glass heating. Default is `False`.
- **`seat_fl`** (_optional_): Enable (`True`) or disable (`False`) the front-left seat heater. Default is `False`.
- **`seat_fr`** (_optional_): Enable (`True`) or disable (`False`) the front-right seat heater. Default is `False`.
- **`seat_rl`** (_optional_): Enable (`True`) or disable (`False`) the rear-left seat heater. Default is `False`.
- **`seat_rr`** (_optional_): Enable (`True`) or disable (`False`) the rear-right seat heater. Default is `False`.

#### Usage Example

To start the climate control for a vehicle with VIN `WAUZZZ4G7EN123456` with a temperature of 72°F, enable glass heating, and activate both front seat heaters, use the following service call:

```yaml
service: audiconnect.start_climate_control
data:
  vin: "WAUZZZ4G7EN123456"
  temp_f: 72
  glass_heating: True
  seat_fl: True
  seat_fr: True
```

#### Notes

- The `temp_f` and `temp_c` parameters are mutually exclusive. If both are provided, `temp_f` takes precedence.
- If neither `temp_f` nor `temp_c` is provided, the system defaults to 70°F or 21°C.
- Certain action require the S-PIN to be set in the configuration.
- When an action is successfully performed, an update request is automatically triggered.

## Example Dashboard Card

Below is an example Dashboard (Lovelace) card illustrating some of the sensors this Home Assistant addon provides.

![Example Dashboard Card](card_example.png)

The card requires the following front end mods:

- https://github.com/thomasloven/lovelace-card-mod
- https://github.com/custom-cards/circle-sensor-card

These mods can (like this integration) be installed using HACS.

The card uses the following code in `ui-lovelace.yaml` (or wherever your Dashboard is configured).

```yaml
     - type: picture-elements
        image: /local/pictures/audi_sq7.jpeg
        style: |
          ha-card {
            border-radius: 10px;
            border: solid 1px rgba(100,100,100,0.3);
            box-shadow: 3px 3px rgba(0,0,0,0.4);
            overflow: hidden;
          }
        elements:
        - type: image
          image: /local/pictures/cardbackK.png
          style:
            left: 50%
            top: 90%
            width: 100%
            height: 60px

        - type: icon
          icon: mdi:car-door
          entity: sensor.doors_trunk_sq7
          tap_action: more_info
          style: {color: white, left: 10%, top: 86%}
        - type: state-label
          entity: sensor.doors_trunk_sq7
          style: {color: white, left: 10%, top: 95%}

        - type: state-icon
          entity: sensor.windows_sq7
          tap_action: more_info
          style: {color: white, left: 30%, top: 86%}
        - type: state-label
          entity: sensor.windows_sq7
          style: {color: white, left: 30%, top: 95%}

        - type: icon
          icon: mdi:oil
          entity: sensor.audi_sq7_oil_level
          tap_action: more_info
          style: {color: white, left: 50%, top: 86%}
        - type: state-label
          entity: sensor.audi_sq7_oil_level
          style: {color: white, left: 50%, top: 95%}

        - type: icon
          icon: mdi:room-service-outline
          entity: sensor.audi_sq7_service_inspection_time
          tap_action: more_info
          style: {color: white, left: 70%, top: 86%}
        - type: state-label
          entity: sensor.audi_sq7_service_inspection_time
          style: {color: white, left: 70%, top: 95%}

        - type: icon
          icon: mdi:speedometer
          entity: sensor.audi_sq7_mileage
          tap_action: more_info
          style: {color: white, left: 90%, top: 86%}
        - type: state-label
          entity: sensor.audi_sq7_mileage
          style: {color: white, left: 90%, top: 95%}

        - type: custom:circle-sensor-card
          entity: sensor.audi_sq7_tank_level
          max: 100
          min: 0
          stroke_width: 15
          gradient: true
          fill: '#aaaaaabb'
          name: tank
          units: ' '
          font_style:
            font-size: 1.0em
            font-color: white
            text-shadow: '1px 1px black'
          style:
            top: 5%
            left: 80%
            width: 4em
            height: 4em
            transform: none

        - type: custom:circle-sensor-card
          entity: sensor.audi_sq7_range
          max: 630
          min: 0
          stroke_width: 15
          gradient: true
          fill: '#aaaaaabb'
          name: range
          units: ' '
          font_style:
            font-size: 1.0em
            font-color: white
            text-shadow: '1px 1px black'
          style:
            top: 5%
            left: 5%
            width: 4em
            height: 4em
            transform: none
```

[buymecoffee]: https://buymeacoff.ee/arjenvrh
[buymecoffeebadge]: https://img.shields.io/badge/buy%20me%20a%20beer-donate-yellow.svg?style=for-the-badge
[commits-shield]: https://img.shields.io/github/commit-activity/y/arjenvrh/audi_connect_ha?style=for-the-badge
[commits]: https://github.com/arjenvrh/audi_connect_ha/commits/master
[hacs]: https://github.com/custom-components/hacs
[hacsbadge]: https://img.shields.io/badge/HACS-Default-orange.svg?style=for-the-badge
[license-shield]: https://img.shields.io/github/license/arjenvrh/audi_connect_ha?style=for-the-badge
[maintenance-shield]: https://img.shields.io/badge/maintainer-Arjen%20van%20Rhijn%20%40arjenvrh-blue.svg?style=for-the-badge
[blackbadge]: https://img.shields.io/badge/code%20style-black-000000.svg?style=for-the-badge
[black]: https://github.com/ambv/black<|MERGE_RESOLUTION|>--- conflicted
+++ resolved
@@ -70,11 +70,7 @@
 
 **scan_interval**
 
-<<<<<<< HEAD
-- (number)(Optional) The frequency in minutes for how often to fetch status data from Audi Connect. (Optional. Default is 15 minutes, can be no more frequent than 15 min.)
-=======
 - (number)(Optional) The frequency in minutes for how often to fetch status data from Audi Connect. (Optional. Default is 15 minutes, can be no more frequent than 15 minutes.)
->>>>>>> f5eaa827
 
 ## Services
 
